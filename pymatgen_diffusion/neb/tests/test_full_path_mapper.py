# coding: utf-8
# Copyright (c) Materials Virtual Lab.
# Distributed under the terms of the BSD License.
import os
import unittest

import numpy as np
from monty.serialization import loadfn
from pymatgen import Structure
from pymatgen.io.vasp import Chgcar

from pymatgen_diffusion.neb.full_path_mapper import (
    ChargeBarrierGraph,
    MigrationGraph,
    MigrationPath,
    get_hop_site_sequence,
)
from pymatgen_diffusion.neb.periodic_dijkstra import _get_adjacency_with_images

dir_path = os.path.dirname(os.path.realpath(__file__))

__author__ = "Jimmy Shen"
__version__ = "1.0"
__date__ = "April 10, 2019"


class FullPathMapperSimpleTest(unittest.TestCase):
    def setUp(self):
        struct = Structure.from_file(f"{dir_path}/full_path_files/MnO2_full_Li.vasp")
<<<<<<< HEAD
        self.fpm = MigrationGraph.with_distance(
            structure=struct, migrating_specie="Li", max_distance=4
=======
        self.fpm = FullPathMapper(
            base_structure=struct,
            mobile_specie="Li",
            max_hop_length=4,
>>>>>>> af25b724
        )

    def test_get_pos_and_migration_path(self):
        """
        Make sure that we can populate the graph with MigrationPath Objects
        """
        self.fpm._get_pos_and_migration_path(0, 1, 1)
        self.assertAlmostEqual(
            self.fpm.migration_graph.graph[0][1][1]["hop"].length, 3.571248, 4
        )


class FullPathMapperComplexTest(unittest.TestCase):
    def setUp(self):
<<<<<<< HEAD
        struct = Structure.from_file(f"{dir_path}/full_path_files/MnO2_full_Li.vasp")
        self.fpm_li = MigrationGraph.with_distance(
            structure=struct, migrating_specie="Li", max_distance=4
        )

        # Particularity difficult pathfinding since both the starting and ending positions are outside the unit cell
        struct = Structure.from_file(f"{dir_path}/full_path_files/Mg_2atom.vasp")
        self.fpm_mg = MigrationGraph.with_distance(
            structure=struct, migrating_specie="Mg", max_distance=2
        )
=======
        base_struct = Structure.from_file(f"{dir_path}/full_path_files/MnO2_base.vasp")
        sites_struct = Structure.from_file(
            f"{dir_path}/full_path_files/MnO2_only_Li.vasp"
        )
        self.fpm_li = FullPathMapper(
            base_structure=base_struct,
            mobile_specie="Li",
            sites_structure=sites_struct,
            max_hop_length=4,
        )
        self.fpm_li.populate_edges_with_migration_paths()
        self.fpm_li.group_and_label_hops()
        self.fpm_li._populate_unique_hops_dict()

        # Particularity difficult pathfinding since both the starting and ending positions are outside the unit cell
        mg_struct = Structure.from_file(f"{dir_path}/full_path_files/Mg_2atom.vasp")
        au_struct = Structure.from_file(
            f"{dir_path}/full_path_files/Mg_2atom_base.vasp"
        )
        self.fpm_mg = FullPathMapper(
            base_structure=au_struct,
            mobile_specie="Mg",
            sites_structure=mg_struct,
            max_hop_length=2,
        )
        self.fpm_mg.populate_edges_with_migration_paths()
        self.fpm_mg.group_and_label_hops()
        self.fpm_mg._populate_unique_hops_dict()
>>>>>>> af25b724

    def test_group_and_label_hops(self):
        """
        Check that the set of end points in a group of similiarly labeled hops are all the same
        """
        edge_labs = np.array(
            [
                d["hop_label"]
                for u, v, d in self.fpm_li.migration_graph.graph.edges(data=True)
            ]
        )

        site_labs = np.array(
            [
                (
                    d["hop"].symm_structure.wyckoff_symbols[d["hop"].iindex],
                    d["hop"].symm_structure.wyckoff_symbols[d["hop"].eindex],
                )
                for u, v, d in self.fpm_li.migration_graph.graph.edges(data=True)
            ]
        )

        for itr in range(edge_labs.max()):
            sub_set = site_labs[edge_labs == itr]
            for end_point_labels in sub_set:
                self.assertTrue(sorted(end_point_labels) == sorted(sub_set[0]))

    def test_unique_hops_dict(self):
        """
        Check that the unique hops are inequilvalent
        """
        unique_list = [v for k, v in self.fpm_li.unique_hops.items()]
        all_pairs = [
            (mg1, mg2)
            for i1, mg1 in enumerate(unique_list)
            for mg2 in unique_list[i1 + 1 :]
        ]

        for migration_path in all_pairs:
            self.assertNotEqual(migration_path[0]["hop"], migration_path[1]["hop"])

    def test_add_data_to_similar_edges(self):
        # passing normal data
        self.fpm_li.add_data_to_similar_edges(0, {"key0": "data"})
        for u, v, d in self.fpm_li.migration_graph.graph.edges(data=True):
            if d["hop_label"] == 0:
                self.assertEqual(d["key0"], "data")

        # passing ordered list data
        migration_path = self.fpm_li.unique_hops[1]["hop"]
        self.fpm_li.add_data_to_similar_edges(
            1, {"key1": [1, 2, 3]}, m_path=migration_path
        )
        for u, v, d in self.fpm_li.migration_graph.graph.edges(data=True):
            if d["hop_label"] == 1:
                self.assertEqual(d["key1"], [1, 2, 3])

        # passing ordered list with direction
        migration_path_reversed = MigrationPath(
            isite=migration_path.esite,
            esite=migration_path.isite,
            symm_structure=migration_path.symm_structure,
        )
        self.fpm_li.add_data_to_similar_edges(
            2, {"key2": [1, 2, 3]}, m_path=migration_path_reversed
        )
        for u, v, d in self.fpm_li.migration_graph.graph.edges(data=True):
            if d["hop_label"] == 2:
                self.assertEqual(d["key2"], [3, 2, 1])

    def test_assign_cost_to_graph(self):
        self.fpm_li.assign_cost_to_graph()  # use 'hop_distance'
<<<<<<< HEAD
        for u, v, d in self.fpm_li.migration_graph.graph.edges(data=True):
            self.assertAlmostEqual(d["cost"], d["hop_distance"], 4)

        self.fpm_li.assign_cost_to_graph(cost_keys=["hop_distance", "hop_distance"])
        for u, v, d in self.fpm_li.migration_graph.graph.edges(data=True):
            self.assertAlmostEqual(d["cost"], d["hop_distance"] * d["hop_distance"], 4)
=======
        for u, v, d in self.fpm_li.s_graph.graph.edges(data=True):
            self.assertAlmostEqual(d["cost"], d["properties"]["hop_distance"], 4)

        self.fpm_li.assign_cost_to_graph(cost_keys=["hop_distance", "hop_distance"])
        for u, v, d in self.fpm_li.s_graph.graph.edges(data=True):
            self.assertAlmostEqual(d["cost"], d["properties"]["hop_distance"] ** 2, 4)
>>>>>>> af25b724

    def test_periodic_dijkstra(self):
        self.fpm_li.assign_cost_to_graph()  # use 'hop_distance'

        # test the connection graph
        sgraph = self.fpm_li.migration_graph
        G = sgraph.graph.to_undirected()
        conn_dict = _get_adjacency_with_images(G)
        for u in conn_dict.keys():
            for v in conn_dict[u]:
                for k, d in conn_dict[u][v].items():
                    neg_image = tuple(-dim_ for dim_ in d["to_jimage"])
                    opposite_connections = [
                        d2_["to_jimage"] for k2_, d2_ in conn_dict[v][u].items()
                    ]
                    self.assertIn(neg_image, opposite_connections)

    def test_get_path(self):
        self.fpm_li.assign_cost_to_graph()  # use 'hop_distance'
        paths = [*self.fpm_li.get_path()]
        p_strings = {
            "->".join(map(str, get_hop_site_sequence(ipath, start_u=u)))
            for u, ipath in paths
        }
        self.assertIn("5->7->5", p_strings)
        # convert each pathway to a string representation
        paths = [*self.fpm_li.get_path(max_val=2.0)]
        p_strings = {
            "->".join(map(str, get_hop_site_sequence(ipath, start_u=u)))
            for u, ipath in paths
        }

        # After checking trimming the graph more hops are needed for the same path
        self.assertIn("5->3->7->2->5", p_strings)

        self.fpm_mg.assign_cost_to_graph()  # use 'hop_distance'
        paths = [*self.fpm_mg.get_path()]
        p_strings = {
            "->".join(map(str, get_hop_site_sequence(ipath, start_u=u)))
            for u, ipath in paths
        }
        self.assertIn("1->0->1", p_strings)

    def test_not_matching_first(self):
        structure = Structure.from_file(f"{dir_path}/pathfinder_files/Li6MnO4.json")
<<<<<<< HEAD
        fpm_lmo = MigrationGraph.with_distance(structure, "Li", max_distance=4)
        for u, v, d in fpm_lmo.migration_graph.graph.edges(data=True):
=======
        fpm_lmo = FullPathMapper(structure, "Li", max_hop_length=4)
        for u, v, d in fpm_lmo.s_graph.graph.edges(data=True):
>>>>>>> af25b724
            self.assertIn(d["hop"].eindex, {0, 1})


class ChargeBarrierGraphTest(unittest.TestCase):
    def setUp(self):
        self.full_sites_MOF = loadfn(
            f"{dir_path}/full_path_files/LixMn6O5F7_full_sites.json"
        )
        self.aeccar_MOF = Chgcar.from_file(
            f"{dir_path}/full_path_files/AECCAR_Mn6O5F7.vasp"
        )
<<<<<<< HEAD
        self.cbg = ChargeBarrierGraph.with_distance(
            structure=self.full_sites_MOF,
            migrating_specie="Li",
            max_distance=4,
            potential_field=self.aeccar_MOF,
            potential_data_key="total",
        )

=======
        self.cep = ComputedEntryPath(
            base_struct_entry=self.test_ents_MOF["ent_base"],
            mobile_specie="Li",
            single_cat_entries=self.test_ents_MOF["one_cation"],
            base_aeccar=self.aeccar_MOF,
        )

        # structure matcher used for validation
        self.rough_sm = StructureMatcher(
            comparator=ElementComparator(),
            primitive_cell=False,
            ltol=0.5,
            stol=0.5,
            angle_tol=7,
        )

    def test_get_all_sym_sites(self):
        """
        Inserting a Li into each one of the proposed structures should result in an equivalent structure
        (using sloppier tolerences)
        """
        for ent in self.cep.translated_single_cat_entries:
            li_sites = get_all_sym_sites(
                ent, self.cep.base_struct_entry, self.cep.mobile_specie
            ).sites
            s0 = self.cep.base_struct_entry.structure.copy()
            s0.insert(0, "Li", li_sites[0].frac_coords)
            for isite in li_sites[1:]:
                s1 = self.cep.base_struct_entry.structure.copy()
                s1.insert(0, "Li", isite.frac_coords)
                self.assertTrue(self.rough_sm.fit(s0, s1))

    def test_get_full_sites(self):
        """
        For Mn6O5F7 there should be 8 symmetry inequivalent final relaxed positions
        """
        self.assertEqual(len(self.cep.full_sites), 8)

>>>>>>> af25b724
    def test_integration(self):
        """
        Sanity check: for a long enough diagonaly hop, if we turn the radius of the tube way up, it should cover the entire unit cell
        """
        self.cbg._tube_radius = 10000
        total_chg_per_vol = (
            self.cbg.potential_field.data["total"].sum()
            / self.cbg.potential_field.ngridpts
            / self.cbg.potential_field.structure.volume
        )
        self.assertAlmostEqual(
            self.cbg._get_chg_between_sites_tube(self.cbg.unique_hops[2]["hop"]),
            total_chg_per_vol,
        )

        self.cbg._tube_radius = 2

        self.assertAlmostEqual(
            self.cbg._get_chg_between_sites_tube(self.cbg.unique_hops[0]["hop"]),
            0.188952739835188,
            3,
        )

    def test_populate_edges_with_chg_density_info(self):
        """
        Test that all of the sites with similar lengths have similar charge densities,
        this will not always be true, but it valid in this Mn6O5F7
        """
        self.cbg.populate_edges_with_chg_density_info()
        length_vs_chg = list(
            sorted(
                [
                    (d["hop"].length, d["chg_total"])
                    for u, v, d in self.cbg.migration_graph.graph.edges(data=True)
                ]
            )
        )
        prv = None
        for length, chg in length_vs_chg:
            if prv is None:
                prv = (length, chg)
                continue

            if 1.05 > length / prv[0] > 0.95:
                self.assertAlmostEqual(chg, prv[1], 3)


class ComputedEntryPathTest(unittest.TestCase):
    def setUp(self):
        self.test_ents_MOF = loadfn(
            f"{dir_path}/full_path_files/Mn6O5F7_cat_migration.json"
        )
        self.aeccar_MOF = Chgcar.from_file(
            f"{dir_path}/full_path_files/AECCAR_Mn6O5F7.vasp"
        )
        self.li_ent = loadfn(f"{dir_path}/full_path_files/li_ent.json")["li_ent"]

        self.full_struct = MigrationGraph.get_structure_from_entries(
            base_entries=[self.test_ents_MOF["ent_base"]],
            inserted_entries=self.test_ents_MOF["one_cation"],
            migrating_ion_entry=self.li_ent,
        )[0]

    def test_migration_graph_construction(self):
        self.assertEqual(self.full_struct.composition["Li"], 8)
        mg = MigrationGraph.with_distance(
            self.full_struct, migrating_specie="Li", max_distance=4.0
        )
        self.assertEqual(len(mg.migration_graph.structure), 8)


#

if __name__ == "__main__":
    unittest.main()<|MERGE_RESOLUTION|>--- conflicted
+++ resolved
@@ -27,15 +27,8 @@
 class FullPathMapperSimpleTest(unittest.TestCase):
     def setUp(self):
         struct = Structure.from_file(f"{dir_path}/full_path_files/MnO2_full_Li.vasp")
-<<<<<<< HEAD
         self.fpm = MigrationGraph.with_distance(
             structure=struct, migrating_specie="Li", max_distance=4
-=======
-        self.fpm = FullPathMapper(
-            base_structure=struct,
-            mobile_specie="Li",
-            max_hop_length=4,
->>>>>>> af25b724
         )
 
     def test_get_pos_and_migration_path(self):
@@ -50,7 +43,6 @@
 
 class FullPathMapperComplexTest(unittest.TestCase):
     def setUp(self):
-<<<<<<< HEAD
         struct = Structure.from_file(f"{dir_path}/full_path_files/MnO2_full_Li.vasp")
         self.fpm_li = MigrationGraph.with_distance(
             structure=struct, migrating_specie="Li", max_distance=4
@@ -61,36 +53,6 @@
         self.fpm_mg = MigrationGraph.with_distance(
             structure=struct, migrating_specie="Mg", max_distance=2
         )
-=======
-        base_struct = Structure.from_file(f"{dir_path}/full_path_files/MnO2_base.vasp")
-        sites_struct = Structure.from_file(
-            f"{dir_path}/full_path_files/MnO2_only_Li.vasp"
-        )
-        self.fpm_li = FullPathMapper(
-            base_structure=base_struct,
-            mobile_specie="Li",
-            sites_structure=sites_struct,
-            max_hop_length=4,
-        )
-        self.fpm_li.populate_edges_with_migration_paths()
-        self.fpm_li.group_and_label_hops()
-        self.fpm_li._populate_unique_hops_dict()
-
-        # Particularity difficult pathfinding since both the starting and ending positions are outside the unit cell
-        mg_struct = Structure.from_file(f"{dir_path}/full_path_files/Mg_2atom.vasp")
-        au_struct = Structure.from_file(
-            f"{dir_path}/full_path_files/Mg_2atom_base.vasp"
-        )
-        self.fpm_mg = FullPathMapper(
-            base_structure=au_struct,
-            mobile_specie="Mg",
-            sites_structure=mg_struct,
-            max_hop_length=2,
-        )
-        self.fpm_mg.populate_edges_with_migration_paths()
-        self.fpm_mg.group_and_label_hops()
-        self.fpm_mg._populate_unique_hops_dict()
->>>>>>> af25b724
 
     def test_group_and_label_hops(self):
         """
@@ -163,21 +125,12 @@
 
     def test_assign_cost_to_graph(self):
         self.fpm_li.assign_cost_to_graph()  # use 'hop_distance'
-<<<<<<< HEAD
         for u, v, d in self.fpm_li.migration_graph.graph.edges(data=True):
             self.assertAlmostEqual(d["cost"], d["hop_distance"], 4)
 
         self.fpm_li.assign_cost_to_graph(cost_keys=["hop_distance", "hop_distance"])
         for u, v, d in self.fpm_li.migration_graph.graph.edges(data=True):
             self.assertAlmostEqual(d["cost"], d["hop_distance"] * d["hop_distance"], 4)
-=======
-        for u, v, d in self.fpm_li.s_graph.graph.edges(data=True):
-            self.assertAlmostEqual(d["cost"], d["properties"]["hop_distance"], 4)
-
-        self.fpm_li.assign_cost_to_graph(cost_keys=["hop_distance", "hop_distance"])
-        for u, v, d in self.fpm_li.s_graph.graph.edges(data=True):
-            self.assertAlmostEqual(d["cost"], d["properties"]["hop_distance"] ** 2, 4)
->>>>>>> af25b724
 
     def test_periodic_dijkstra(self):
         self.fpm_li.assign_cost_to_graph()  # use 'hop_distance'
@@ -195,16 +148,16 @@
                     ]
                     self.assertIn(neg_image, opposite_connections)
 
-    def test_get_path(self):
+    def test_get_intercalating_path(self):
         self.fpm_li.assign_cost_to_graph()  # use 'hop_distance'
-        paths = [*self.fpm_li.get_path()]
+        paths = [*self.fpm_li.get_intercalating_path()]
         p_strings = {
             "->".join(map(str, get_hop_site_sequence(ipath, start_u=u)))
             for u, ipath in paths
         }
         self.assertIn("5->7->5", p_strings)
         # convert each pathway to a string representation
-        paths = [*self.fpm_li.get_path(max_val=2.0)]
+        paths = [*self.fpm_li.get_intercalating_path(max_val=2.0)]
         p_strings = {
             "->".join(map(str, get_hop_site_sequence(ipath, start_u=u)))
             for u, ipath in paths
@@ -214,7 +167,7 @@
         self.assertIn("5->3->7->2->5", p_strings)
 
         self.fpm_mg.assign_cost_to_graph()  # use 'hop_distance'
-        paths = [*self.fpm_mg.get_path()]
+        paths = [*self.fpm_mg.get_intercalating_path()]
         p_strings = {
             "->".join(map(str, get_hop_site_sequence(ipath, start_u=u)))
             for u, ipath in paths
@@ -223,13 +176,8 @@
 
     def test_not_matching_first(self):
         structure = Structure.from_file(f"{dir_path}/pathfinder_files/Li6MnO4.json")
-<<<<<<< HEAD
         fpm_lmo = MigrationGraph.with_distance(structure, "Li", max_distance=4)
         for u, v, d in fpm_lmo.migration_graph.graph.edges(data=True):
-=======
-        fpm_lmo = FullPathMapper(structure, "Li", max_hop_length=4)
-        for u, v, d in fpm_lmo.s_graph.graph.edges(data=True):
->>>>>>> af25b724
             self.assertIn(d["hop"].eindex, {0, 1})
 
 
@@ -241,7 +189,6 @@
         self.aeccar_MOF = Chgcar.from_file(
             f"{dir_path}/full_path_files/AECCAR_Mn6O5F7.vasp"
         )
-<<<<<<< HEAD
         self.cbg = ChargeBarrierGraph.with_distance(
             structure=self.full_sites_MOF,
             migrating_specie="Li",
@@ -250,46 +197,6 @@
             potential_data_key="total",
         )
 
-=======
-        self.cep = ComputedEntryPath(
-            base_struct_entry=self.test_ents_MOF["ent_base"],
-            mobile_specie="Li",
-            single_cat_entries=self.test_ents_MOF["one_cation"],
-            base_aeccar=self.aeccar_MOF,
-        )
-
-        # structure matcher used for validation
-        self.rough_sm = StructureMatcher(
-            comparator=ElementComparator(),
-            primitive_cell=False,
-            ltol=0.5,
-            stol=0.5,
-            angle_tol=7,
-        )
-
-    def test_get_all_sym_sites(self):
-        """
-        Inserting a Li into each one of the proposed structures should result in an equivalent structure
-        (using sloppier tolerences)
-        """
-        for ent in self.cep.translated_single_cat_entries:
-            li_sites = get_all_sym_sites(
-                ent, self.cep.base_struct_entry, self.cep.mobile_specie
-            ).sites
-            s0 = self.cep.base_struct_entry.structure.copy()
-            s0.insert(0, "Li", li_sites[0].frac_coords)
-            for isite in li_sites[1:]:
-                s1 = self.cep.base_struct_entry.structure.copy()
-                s1.insert(0, "Li", isite.frac_coords)
-                self.assertTrue(self.rough_sm.fit(s0, s1))
-
-    def test_get_full_sites(self):
-        """
-        For Mn6O5F7 there should be 8 symmetry inequivalent final relaxed positions
-        """
-        self.assertEqual(len(self.cep.full_sites), 8)
-
->>>>>>> af25b724
     def test_integration(self):
         """
         Sanity check: for a long enough diagonaly hop, if we turn the radius of the tube way up, it should cover the entire unit cell
@@ -361,7 +268,5 @@
         self.assertEqual(len(mg.migration_graph.structure), 8)
 
 
-#
-
 if __name__ == "__main__":
     unittest.main()